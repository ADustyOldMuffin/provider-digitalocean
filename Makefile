--- conflicted
+++ resolved
@@ -130,7 +130,6 @@
 	@$(KUBECTL) apply -k https://github.com/crossplane/crossplane//cluster?ref=master
 	@$(INFO) Installing Provider DigitalOcean CRDs
 	@$(KUBECTL) apply -f $(CRD_DIR) -R
-<<<<<<< HEAD
 	@$(INFO) Creating crossplane-system Namespace and installing Crossplane
 	@$(KUBECTL) create namespace crossplane-system
 	@$(HELM3) repo add crossplane-stable https://charts.crossplane.io/stable
@@ -138,8 +137,6 @@
 	@$(HELM3) install crossplane --namespace crossplane-system crossplane-stable/crossplane
 
 dev-provider:
-=======
->>>>>>> 80b5cf76
 	@$(INFO) Starting Provider DigitalOcean controllers
 	@$(GO) run cmd/provider/main.go --debug
 
